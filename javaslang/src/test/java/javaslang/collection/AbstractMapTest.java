--- conflicted
+++ resolved
@@ -147,15 +147,13 @@
 
     protected abstract <K extends Comparable<? super K>, V> Map<K, V> mapOf(K k1, V v1, K k2, V v2, K k3, V v3);
 
-<<<<<<< HEAD
     protected abstract <T, K extends Comparable<? super K>, V> Map<K, V> mapOf(java.util.stream.Stream<? extends T> stream,
                                                                                Function<? super T, ? extends K> keyMapper,
                                                                                Function<? super T, ? extends V> valueMapper);
-=======
+
     protected abstract <K extends Comparable<? super K>, V> Map<K, V> mapOfNullKey(K k1, V v1, K k2, V v2);
 
     protected abstract <K extends Comparable<? super K>, V> Map<K, V> mapOfNullKey(K k1, V v1, K k2, V v2, K k3, V v3);
->>>>>>> 68c71aab
 
     protected abstract <K extends Comparable<? super K>, V> Map<K, V> mapTabulate(int n, Function<? super Integer, ? extends Tuple2<? extends K, ? extends V>> f);
 

--- conflicted
+++ resolved
@@ -48,20 +48,6 @@
 
     @SuppressWarnings("unchecked")
     @Override
-<<<<<<< HEAD
-    public M removeAll(Iterable<? extends K> keys) {
-        Objects.requireNonNull(keys, "keys is null");
-        Map<K, V> result = this;
-        for (K key : keys) {
-            result = result.remove(key);
-        }
-        return result == this ? (M) this : (M) result;
-    }
-
-    @SuppressWarnings("unchecked")
-    @Override
-=======
->>>>>>> 0b43d18a
     public M distinct() {
         return (M) this;
     }

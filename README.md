[![Maven Central](https://maven-badges.herokuapp.com/maven-central/io.javaslang/javaslang/badge.png)](https://maven-badges.herokuapp.com/maven-central/io.javaslang/javaslang)
[![Build Status](https://travis-ci.org/javaslang/javaslang.png)](https://travis-ci.org/javaslang/javaslang)
[![Coverage Status](https://codecov.io/github/javaslang/javaslang/coverage.png?branch=master)](https://codecov.io/github/javaslang/javaslang?branch=master)
[![Sputnik](https://sputnik.ci/conf/badge)](https://sputnik.ci/app#/builds/javaslang/javaslang)
[![Gitter Chat](https://badges.gitter.im/Join%20Chat.png)](https://gitter.im/javaslang/javaslang)

# [Javaslang](http://javaslang.io/)

Javaslang is an object-functional language extension to Java 8, which aims to reduce the lines of code and increase code quality.
It provides persistent collections, functional abstractions for error handling, concurrent programming, pattern matching and much more.

Javaslang fuses the power of object-oriented programming with the elegance and robustness of functional programming.
The most interesting part is a feature-rich, persistent collection library that smoothly integrates with Java's standard collections.

Because Javaslang does not depend on any libraries (other than the JVM) you can easily add it as standalone .jar to your classpath.

To stay up to date please follow the [blog](http://blog.javaslang.io).

## Using Javaslang

See [User Guide](http://docs.javaslang.io)

### Useful Maven Goals

* Executing tests: `mvn clean test`
* Executing doclint: `mvn javadoc:javadoc`
* Executing code coverage report: `mvn -P ci clean test jacoco:report`
* Create -javadoc.jar: `mvn javadoc:jar`
* Create -source.jar: `mvn source:jar`
* Update version properties: `mvn versions:update-properties`
* Check for new plugin version: `mvn versions:display-plugin-updates`

### Benchmarks

Currently, only basic microbenchmarks are available. To run:

<<<<<<< HEAD
```bash
mvn clean test -P benchmark -pl javaslang-benchmark
```
=======
```
mvn release:perform
```


[![Bitdeli Badge](https://d2weczhvl823v0.cloudfront.net/javaslang/javaslang/trend.png)](https://bitdeli.com/free "Bitdeli Badge")
>>>>>>> 8833d8d2
<|MERGE_RESOLUTION|>--- conflicted
+++ resolved
@@ -34,15 +34,9 @@
 
 Currently, only basic microbenchmarks are available. To run:
 
-<<<<<<< HEAD
 ```bash
 mvn clean test -P benchmark -pl javaslang-benchmark
-```
-=======
-```
-mvn release:perform
 ```
 
 
 [![Bitdeli Badge](https://d2weczhvl823v0.cloudfront.net/javaslang/javaslang/trend.png)](https://bitdeli.com/free "Bitdeli Badge")
->>>>>>> 8833d8d2
